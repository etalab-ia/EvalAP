--- conflicted
+++ resolved
@@ -74,11 +74,7 @@
 
 class DatasetBase(EgBaseModel):
     name: str
-<<<<<<< HEAD
-    readme: str 
-    model_config = ConfigDict(from_attributes=True)
-=======
->>>>>>> 1a055b9c
+    readme: str
 
 
 class DatasetCreate(DatasetBase):
@@ -115,7 +111,7 @@
     has_output: bool
     has_output_true: bool
     size: int
-    
+
 
 
 class DatasetFull(DatasetBase):
