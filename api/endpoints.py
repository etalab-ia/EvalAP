--- conflicted
+++ resolved
@@ -162,28 +162,16 @@
     return schemas.Experiment.from_orm(experiment)
 
 
-<<<<<<< HEAD
-
-@router.get("/experiments", response_model=list[schemas.ExperimentWithResults])
-def read_experiments(db: Session = Depends(get_db)):
-    experiments = crud.get_experiments(db)
-    
-=======
 @router.get("/experiments", response_model=list[schemas.ExperimentWithResults])
 def read_experiments(set_id: int | None = None, limit: int = 100, db: Session = Depends(get_db)):
     experiments = crud.get_experiments(db, set_id=set_id, limit=limit)
 
->>>>>>> d2d510da
     if not experiments:
         raise HTTPException(status_code=404, detail="No experiments found")
 
     return experiments
-
-
-<<<<<<< HEAD
-
-=======
->>>>>>> d2d510da
+  
+  
 #
 # Experiment Sets
 #
