[project]
name = "eg1"
version = "0.2"
description = "Albert Evaluations"
authors = [{ name = "Etalab", email = "etalab@modernisation.gouv.fr" }]
requires-python = ">=3.10"
readme = "README.md"
license = { text = "MIT" }
dependencies = [
    # API
    "fastapi==0.115.2",
    "SQLAlchemy==2.0.35",
    "sqlalchemy-utils==0.41.2",
    "alembic==1.13.3",
    "uvicorn==0.32.0",
    "requests==2.32.3",
    "python-dotenv==1.0.1",
    "psycopg2-binary==2.9.10",
    "pandas==2.2.3",
    "pyzmq==26.2.0",
    "jinja2==3.1.4",
    "pydantic==2.10.1",
    "inflection==0.5.1",
<<<<<<< HEAD
    "deepeval==2.0.5",
    "ragas==0.2.7",
    # MCP
    "mcp==1.2.1",
=======
    "deepeval==2.4.9",
    "ragas==0.2.13",
>>>>>>> 2109e2e0
    # Front
    "streamlit==1.40.1",
    "plotly==5.22.0"
]

# Tests

[project.optional-dependencies]
test = ["pytest==8.3.3", 
        "pytest-asyncio==0.24.0",
        "pre-commit==3.6.0"]

[tool.pytest.ini_options]
testpaths = ["tests/"]
python_files = ["test_*.py"]
python_classes = ["Test*"]
python_functions = ["test_*"]

# Linter

[tool.ruff]
line-length = 100
exclude = ["alembic/versions/"]

[tool.ruff.lint.isort]
known-third-party = ["alembic"]
known-first-party = ["api", "config", "tests", "ui"]

[tool.setuptools]
py-modules = []

[tool.pdm]
distribution = false
<|MERGE_RESOLUTION|>--- conflicted
+++ resolved
@@ -21,15 +21,10 @@
     "jinja2==3.1.4",
     "pydantic==2.10.1",
     "inflection==0.5.1",
-<<<<<<< HEAD
-    "deepeval==2.0.5",
-    "ragas==0.2.7",
+    "deepeval==2.4.9",
+    "ragas==0.2.13",
     # MCP
     "mcp==1.2.1",
-=======
-    "deepeval==2.4.9",
-    "ragas==0.2.13",
->>>>>>> 2109e2e0
     # Front
     "streamlit==1.40.1",
     "plotly==5.22.0"
