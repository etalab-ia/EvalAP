import numpy as np
import pandas as pd
from datetime import datetime
import streamlit as st
from utils import fetch
from io import StringIO


def _get_expset_status(expset: dict) -> tuple[dict, dict]:
    status_codes = {
        "pending": {"text": "Experiments did not start yet", "color": "yellow"},
        "running": {"text": "Experiments are running", "color": "orange"},
        "finished": {"text": "All experiments are finished", "color": "green"},
    }

    counts = dict(
        total_answer_tries=sum(exp["num_try"] for exp in expset["experiments"]),
        total_answer_successes=sum(exp["num_success"] for exp in expset["experiments"]),
        total_observation_tries=sum(exp["num_observation_try"] for exp in expset["experiments"]),
        total_observation_successes=sum(exp["num_observation_success"] for exp in expset["experiments"]),
        answer_length=sum(exp["dataset"]["size"] for exp in expset["experiments"]),
        observation_length=sum(exp["dataset"]["size"]*exp["num_metrics"] for exp in expset["experiments"]),
    )  # fmt: skip

    # Running status
    if all(exp["experiment_status"] == "pending" for exp in expset["experiments"]):
        status = status_codes["pending"]
    elif all(exp["experiment_status"] == "finished" for exp in expset["experiments"]):
        status = status_codes["finished"]
    else:
        status = status_codes["running"]

    return status, counts


def get_experiment_data(exp_id):
    """
    for each exp_id, returns query, answer true, answer llm and metrics
    """
    response = fetch("get", f"/experiment/{exp_id}", {"with_dataset": "true"})
    if not response:
        return None

    df = pd.read_json(StringIO(response["dataset"]["df"]))

    if "answers" in response:
        answers = {answer["num_line"]: answer["answer"] for answer in response["answers"]}
        df["answer"] = df.index.map(answers)

    if "results" in response:
        for result in response["results"]:
            metric_name = result["metric_name"]
            observations = {obs["num_line"]: obs["score"] for obs in result["observation_table"]}
            df[f"result_{metric_name}"] = df.index.map(observations)

    dataset_name = response.get("dataset", {}).get("name", "Unknown Dataset")
    model_name = response.get("model", {}).get("name", "Unknown Model")

    return df, dataset_name, model_name


def display_experiment_set_overview(expset, experiments_df):
<<<<<<< HEAD
    """
    returns a dataframe with the list of Experiments and the associated status
    """
    st.write(f"## Overview of experiment set:")
    st.write(f"### experiment_set n° {expset['id']} ~~ {expset['name']}  ~~")

    if "readme" in expset:
        st.write(expset["readme"] if expset["readme"] else "No README available.")
=======
    status, counts = _get_expset_status(expset)
    st.write(f"## Overview of experiment set: {expset['name']}")
    st.write(f"experiment_set id: {expset['id']}")
    finished_ratio = counts["total_observation_successes"] // counts["observation_length"] * 100
    st.markdown(f"Finished: {finished_ratio}%", unsafe_allow_html=True)
    failure_ratio = (
        (counts["total_observation_tries"] - counts["total_observation_successes"])
        // counts["observation_length"]
        * 100
    )
    if failure_ratio > 0:
        st.markdown(
            f"Failure: <span style='color:red;'>{failure_ratio}%</span>", unsafe_allow_html=True
        )
>>>>>>> 669caea0

    row_height = 35
    header_height = 35
    border_padding = 5
    dynamic_height = len(experiments_df) * row_height + header_height + border_padding

    st.dataframe(
        experiments_df,
        use_container_width=True,
        hide_index=True,
        height=dynamic_height,
        column_config={"Id": st.column_config.TextColumn(width="small")},
    )


def display_experiment_sets(experiment_sets):
    """
    returns the list of experiments set, with their status/info
    """
    cols = st.columns(3)

    for idx, exp_set in enumerate(experiment_sets):
        status, counts = _get_expset_status(exp_set)

        # Failure status
        has_failure = False
        if counts["total_observation_tries"] > counts["total_observation_successes"]:
            has_failure = True

        status_description = status["text"]
        status_color = status["color"]
        if has_failure:
            status_description += " with some failure"
            status_color = f"linear-gradient(to right, {status_color} 50%, red 50%)"

        when = datetime.fromisoformat(exp_set["created_at"]).strftime("%d %B %Y")
        with cols[idx % 3]:
            with st.container(border=True):
                st.markdown(
                    f"<div style='position: absolute; top: 10px; right: 10px; "
                    f"width: 10px; height: 10px; border-radius: 50%; "
                    f"background: {status_color};' "
                    f"title='{status_description}'></div>",
                    unsafe_allow_html=True,
                )

                if st.button(f"{exp_set['name']}", key=f"exp_set_{idx}"):
                    st.session_state["experimentset"] = exp_set
                    st.rerun()

                st.markdown(exp_set.get("readme", "No description available"))

                col1, col2, col3 = st.columns([1 / 6, 2 / 6, 3 / 6])
                with col1:
                    st.caption(f'id: {exp_set["id"]} ')
                with col2:
                    st.caption(f'Experiments: {len(exp_set["experiments"])} ')
                with col3:
                    st.caption(f"Created on {when}")

                if has_failure:
                    with st.expander("Failure Analysis", expanded=False):
                        for exp in exp_set["experiments"]:
                            if exp["num_try"] != exp["num_success"]:
                                st.write(
                                    f"id: {exp['id']} name: {exp['name']} (failed on output generation)"
                                )
                                continue

                            if exp["num_observation_try"] != exp["num_observation_success"]:
                                st.write(
                                    f"id: {exp['id']} name: {exp['name']} (failed on score computation)"
                                )
                                continue


def display_experiment_details(experimentset, experiments_df):
    experiment_ids = experiments_df["Id"].tolist()
    selected_exp_id = st.selectbox("Select Experiment ID", experiment_ids)
    if selected_exp_id:
        df_with_results, dataset_name, model_name = get_experiment_data(selected_exp_id)
        if df_with_results is not None:
            cols = st.columns(4)
            with cols[0]:
                st.write(f"**experiment_id** n° {selected_exp_id}")
            with cols[1]:
                st.write(f"**Dataset:** {dataset_name}")
            with cols[2]:
                st.write(f"**Model:** {model_name}")
            st.dataframe(df_with_results)
        else:
            st.error("Failed to fetch experiment data")


def process_experiment_results(experimentset):
    """
    process experiment results dynamically across different experiment types.
    """
    rows = []
    metrics = set()
    experiment_names = [exp["name"] for exp in experimentset.get("experiments", [])]
    
    is_repeat_mode = _check_repeat_mode(experiment_names)

    for exp in experimentset.get("experiments", []):
        if exp["experiment_status"] != "finished":
            st.warning(f"Warning: experiment {exp['id']} is not finished yet...")
            continue

        response = fetch("get", f"/experiment/{exp['id']}?with_results=true")
        if not response:
            continue

        model_name = response["model"]["name"]
        extra_params = response["model"].get("extra_params", {})
        variant = _extract_experiment_variant(extra_params)
        row = {"model": f"{model_name}_{variant}" if variant else model_name}

        for metric_results in response.get("results", []):
            metric = metric_results["metric_name"]
            metrics.add(metric)
            scores = [x["score"] for x in metric_results["observation_table"] if pd.notna(x.get("score"))]
            if scores:
                row[f"{metric}_mean"] = np.mean(scores)
                row[f"{metric}_std"] = np.std(scores)
                row[f"{metric}_support"] = len(scores)

        rows.append(row)

    if not rows:
        st.error("No valid experiment results found")
        return None

    df = pd.DataFrame(rows)
    
    if is_repeat_mode:
        df = df.groupby("model").agg({col: ['mean', 'std'] for col in df.columns if col.endswith('_mean')})
        df.columns = [f"{col[0]}_{col[1]}" for col in df.columns]
    else:
        default_sort_metric = _find_default_sort_metric(metrics)
        if default_sort_metric and f"{default_sort_metric}_mean" in df.columns:
            df = df.sort_values(by=f"{default_sort_metric}_mean", ascending=False)

    return df

def _check_repeat_mode(experiment_names):
    """
    check whether the experiment is related to a repetition
    """
    if len(experiment_names) <= 1:
        return False
    
    base_names = [name.rsplit('_', 1)[0] for name in experiment_names]
    
    if len(set(base_names)) == 1:
        suffixes = [name.split('_')[-1] for name in experiment_names]
        return all(suffix.isdigit() for suffix in suffixes)
    
    return False

def _extract_experiment_variant(extra_params: dict):
    """
    extract a meaningful variant identifier from extra parameters.
    """
    if not extra_params:
        return ""
    
    if "rag" in extra_params:
        if "limit" in extra_params["rag"]:
            return f"limit_{extra_params['rag']['limit']}"
    
    return str(list(extra_params.keys())[0]) if extra_params else ""

def _find_default_sort_metric(metrics):
    """
    find a sensible default metric for sorting results.
    """
    preferred_metrics = ['judge_exactness', 'contextual_relevancy']
    for metric in preferred_metrics:
        if metric in metrics:
            return f"{metric}_mean"
    
    return list(metrics)[0] + "_mean" if metrics else None

def display_experiment_results(experimentset):
    results_df = process_experiment_results(experimentset)
    
    if results_df is not None:
        st.write("### Experiment Results")
        st.dataframe(results_df)

def display_experiment_set_result(experimentset, experiments_df):
    st.write("## Results of the Experiment Set")

    total_experiments = len(experiments_df)
    all_successful = (experiments_df["Num try"] == experiments_df["Num success"]).all()

    if all_successful:
        display_experiment_results(experimentset)
    else:
        st.error("Detailed results cannot be displayed as not all experiments are successful")
        cols = st.columns(6)
        with cols[0]:
            st.write(f"Total Experiments: {total_experiments}")
        with cols[1]:
            st.write(f"Failure Experiments: {total_experiments - (experiments_df['Num success'] > 0).sum()}")


def main():
    if st.session_state.get("experimentset"):
        # Get the expet
        experimentset = st.session_state["experimentset"]

        # Build the expset dataframe
        experiments_df = pd.DataFrame(
            [
                {
                    "Id": exp["id"],
                    "Name": exp["name"],
                    "Status": exp["experiment_status"],
                    "Created at": exp["created_at"],
                    "Num try": exp["num_try"],
                    "Num success": exp["num_success"],
                    "Num observation try": exp["num_observation_try"],
                    "Num observation success": exp["num_observation_success"],
                }
                for exp in experimentset.get("experiments", [])
            ]
        )
        experiments_df.sort_values(by="Id", ascending=True, inplace=True)

        # Horizontal menu toolbar
        # --
        col1, col2 = st.columns([2, 1])
        with col1:
            if st.button(":arrow_left: Go back", key="go_back"):
                st.session_state["experimentset"] = None
                st.rerun()

        with col2:
            if st.button("🔄 Refresh Data"):
                expid = experimentset["id"]
                experimentset = fetch("get", f"/experiment_set/{expid}")
                if not experimentset:
                    raise ValueError("experimentset not found: %s" % expid)
                st.session_state["experimentset"] = experimentset

        # Display tabs
        # --
        tab1, tab2, tab3 = st.tabs(["Set Overview", "Results", "Detail by experiment id"])

        def show_warning_in_tabs(message):
            with tab1:
                st.warning(message)
            with tab2:
                st.warning(message)
            with tab3:
                st.warning(message)

        df = experiments_df  # alias
        if not (df["Status"] == "finished").all():
            show_warning_in_tabs("Warning: some experiments are not finished.")
        if df["Num success"].sum() != df["Num try"].sum():
            show_warning_in_tabs("Warning: some experiments are failed.")
        if df["Num observation success"].sum() != df["Num observation try"].sum():
            show_warning_in_tabs("Warning: some metrics are failed.")

        with tab1:
            display_experiment_set_overview(experimentset, experiments_df)
        with tab2:
            display_experiment_set_result(experimentset, experiments_df)
        with tab3:
            display_experiment_details(experimentset, experiments_df)

    else:
        st.title("Experiments (Set)")
        experiment_sets = fetch("get", "/experiment_sets")
        if experiment_sets:
            display_experiment_sets(experiment_sets)


main()<|MERGE_RESOLUTION|>--- conflicted
+++ resolved
@@ -33,7 +33,7 @@
     return status, counts
 
 
-def get_experiment_data(exp_id):
+def _get_experiment_data(exp_id):
     """
     for each exp_id, returns query, answer true, answer llm and metrics
     """
@@ -60,19 +60,13 @@
 
 
 def display_experiment_set_overview(expset, experiments_df):
-<<<<<<< HEAD
     """
     returns a dataframe with the list of Experiments and the associated status
     """
-    st.write(f"## Overview of experiment set:")
-    st.write(f"### experiment_set n° {expset['id']} ~~ {expset['name']}  ~~")
-
-    if "readme" in expset:
-        st.write(expset["readme"] if expset["readme"] else "No README available.")
-=======
+
     status, counts = _get_expset_status(expset)
-    st.write(f"## Overview of experiment set: {expset['name']}")
-    st.write(f"experiment_set id: {expset['id']}")
+    st.markdown(f"## Overview of experiment set: ~~ {expset['name']} ~~")
+    st.markdown(f"experiment_set id: {expset['id']}")
     finished_ratio = counts["total_observation_successes"] // counts["observation_length"] * 100
     st.markdown(f"Finished: {finished_ratio}%", unsafe_allow_html=True)
     failure_ratio = (
@@ -84,7 +78,9 @@
         st.markdown(
             f"Failure: <span style='color:red;'>{failure_ratio}%</span>", unsafe_allow_html=True
         )
->>>>>>> 669caea0
+        
+ 
+    st.markdown(expset.get("readme", "No description available"))
 
     row_height = 35
     header_height = 35
@@ -165,7 +161,7 @@
     experiment_ids = experiments_df["Id"].tolist()
     selected_exp_id = st.selectbox("Select Experiment ID", experiment_ids)
     if selected_exp_id:
-        df_with_results, dataset_name, model_name = get_experiment_data(selected_exp_id)
+        df_with_results, dataset_name, model_name = _get_experiment_data(selected_exp_id)
         if df_with_results is not None:
             cols = st.columns(4)
             with cols[0]:
