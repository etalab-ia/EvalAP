--- conflicted
+++ resolved
@@ -462,13 +462,8 @@
 
 def report_model_and_metric(experimentset):
     """Analyzes experiment statuses by model and metric, including failed experiments and failure rates."""
-<<<<<<< HEAD
     model_data = defaultdict(lambda: {status: 0 for status in EXPERIMENT_STATUSES} | {"failed": 0, "no_failed": 0})
     metric_data = defaultdict(lambda: {status: 0 for status in METRIC_STATUSES} | {"failed": 0, "no_failed": 0})
-=======
-    model_data = defaultdict(lambda: {"finished": 0, "running":0, "running_answers": 0, "running_metrics": 0, "pending": 0, "failed": 0, "no_failed": 0})
-    metric_data = defaultdict(lambda: {"finished": 0, "running": 0, "pending": 0, "failed": 0, "no_failed": 0})
->>>>>>> b0ef2234
 
     for exp in experimentset["experiments"]:
         exp_id = exp["id"]
