--- conflicted
+++ resolved
@@ -306,6 +306,7 @@
     experiment_names = [exp["name"] for exp in experiments]
     is_repeat_mode = _check_repeat_mode(experiments)
     result = None
+
     if is_repeat_mode and df["model"].notna().all():
         has_repeat = True
         # Lost repetition trailing code.
@@ -356,17 +357,21 @@
     experiments = experimentset.get("experiments", [])
     _rename_model_variants(experiments)
     size = experiments[0]["dataset"]["size"]
-
     for exp in experiments:
         row = {}
         row_support = {}
-        if exp.get("_model") or exp.get("model"):
-            row["model"] = exp.get("_model") or exp["model"]["aliased_name"] or exp["model"]["name"]
-            row_support["model"] = (
-                exp.get("_model") or exp["model"]["aliased_name"] or exp["model"]["name"]
-            )
-
-        exp = cached_fetch_experiment(exp['id'], with_dataset=False, with_results=True)#fetch("get", f"/experiment/{exp['id']}?with_results=true")
+        
+        # Modification de la logique de récupération du nom du modèle
+        model_name = (
+            exp.get("_model") 
+            or (exp["model"]["aliased_name"] if exp.get("model") else None)
+            or (exp["model"]["name"] if exp.get("model") else None)
+            or exp["name"]  # Fallback sur le nom de l'expérience
+        )
+        row["model"] = model_name
+        row_support["model"] = model_name
+
+        exp = cached_fetch_experiment(exp['id'], with_dataset=False, with_results=True)
         if not exp:
             continue
 
@@ -388,6 +393,11 @@
 
     df = pd.DataFrame(rows)
     df = _sort_columns(df, [])
+
+    # Ajout d'une colonne "model" par défaut si elle n'existe pas
+    if "model" not in df.columns:
+        df["model"] = [exp.get("name", "Unknown Model") for exp in experiments]
+
     try:
         has_repeat, df = _format_experiments_score_df(experiments, df)
     except ValueError as err:
@@ -472,7 +482,10 @@
 
 
 def update_model_data(model_data, experiment):
-    model_name = experiment.get("model", {}).get("name") or experiment.get("model", {}).get("aliased_name", "Unknown Model")
+    if experiment.get("model"):
+        model_name = experiment["model"]["aliased_name"] or experiment["model"]["name"]
+    else:
+        model_name = "Unknow model"
     has_error = any(answer.get("error_msg") for answer in experiment.get("answers", []))
 
     if has_error:
@@ -508,40 +521,8 @@
     for exp in experimentset["experiments"]:
         experiment = process_experiment(exp)
         if experiment:
-<<<<<<< HEAD
             update_model_data(model_data, experiment)
             update_metric_data(metric_data, experiment)
-=======
-            # Determine model name
-            if exp.get("model"):
-                model_name = exp["model"]["aliased_name"] or exp["model"]["name"]
-            else:
-                model_name = "Unknow model"
-
-            # Check for errors in answers
-            has_error = any(answer.get("error_msg") for answer in experiment.get("answers", []))
-
-            if has_error:
-                model_data[model_name]["failed"] += 1
-            else:
-                status = experiment["experiment_status"]
-                model_data[model_name][status] += 1
-                model_data[model_name]["no_failed"] += 1
-
-                # Process metrics analysis ONLY when there's no error
-                if "results" in experiment:
-                    for result in experiment["results"]:
-                        metric_name = result["metric_name"]
-                        metric_status = result["metric_status"]
-                        metric_data[metric_name][metric_status] += 1
-                        metric_data[metric_name]["no_failed"] += 1
-                elif has_error:
-                    metric_data["Unknown"]["failed"] += 1
-
-    def calculate_failure_rate(row):
-        total = row['failed'] + row['no_failed']
-        return row['failed'] / total if total > 0 else 0
->>>>>>> 446f00ce
 
     model_report = pd.DataFrame.from_dict(model_data, orient="index")
     model_report["Total"] = model_report[["finished", "running", "pending"]].sum(axis=1)
