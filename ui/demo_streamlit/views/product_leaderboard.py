from itertools import groupby
from operator import itemgetter
from pathlib import Path
import json
import re
from collections import defaultdict
from copy import deepcopy
from typing import List, Dict, Optional, Tuple, Any

import numpy as np
import pandas as pd
import streamlit as st
import yaml

from utils import fetch, calculate_tokens_per_second

DEFAULT_METRIC = "judge_exactness"

#TODO:
# recup list mtetric du produit et n'afficher que les résultats dessus 


@st.cache_data(ttl=300)
def load_product_config() -> dict:
    """Loads product configuration from YAML file, caching the result."""
    config_path = Path("config") / "products" / "product_config.yml"
    if not config_path.exists():
        st.error(f"Configuration file not found at: {config_path}")
        return {"products": {}}

    try:
        with open(config_path, "r") as f:
            config = yaml.safe_load(f)
        return config
    except Exception as e:
        st.error(f"Error loading configuration: {str(e)}")
        return {"products": {}}


def fetch_experiment_results(exp_id: int) -> dict:
    """Fetches results for a single experiment."""
    return fetch("get", f"/experiment/{exp_id}", {"with_dataset": "true"})


@st.cache_data(ttl=300)
def fetch_leaderboard(metric_name: str = DEFAULT_METRIC, dataset_name: str | None = None, limit: int = 10) -> dict:
    """Fetches leaderboard data with caching."""
    endpoint = "/leaderboard"
    params = {"metric_name": metric_name}
    if dataset_name:
        params["dataset_name"] = dataset_name
    return fetch("get", endpoint, params)


@st.cache_data(ttl=300)
def fetch_datasets() -> list[dict]:
    """Fetches datasets with caching."""
    return fetch("get", "/datasets")


def format_column_name(name: str) -> str:
    """Formats column names for better readability."""
    return name.replace("_", " ").title()


def display_model_production(model_info: dict, default_metric: str) -> None:
    """Displays production model information and metrics."""
    st.write("#### Production Model")
    current_model = model_info.get("current", {})
    if not current_model:
        st.info("No production model currently set.")
        return

    model_name = current_model.get("name", "N/A")
    model_id = current_model.get("id", "N/A")
    model_version = current_model.get("version", "N/A")
    model_last_updated = current_model.get("last_updated", "N/A")

    st.write(
        f"Current Model: {model_name} (ID: {model_id}) - "
        f"v{model_version} - Last updated: {model_last_updated}"
    )

    exp_id = current_model.get("id")
    if not exp_id:
        st.warning("Experiment ID not found for the current model.")
        return

    try:
        results = fetch_experiment_results(exp_id)
        if not results or "results" not in results:
            st.info(f"No results found for experiment {exp_id}")
            return

        metrics_data = {"Model": model_name}
        tokens, times = [], []

        for result in results["results"]:
            metric_name = result["metric_name"]
            scores = [obs["score"] for obs in result["observation_table"] if "score" in obs]
            if not scores:
                st.warning(f"No scores found for metric {metric_name} in experiment {exp_id}")
                continue

            mean_score = np.mean(scores)

            if metric_name == "nb_tokens_completion":
                tokens = scores
            elif metric_name == "generation_time":
                times = scores
            else:
                column_name = f"{format_column_name(metric_name)} Score" if metric_name == default_metric else metric_name
                metrics_data[column_name] = round(mean_score, 2)

        if tokens and times:
            tokens_per_second = [
                calculate_tokens_per_second(t, tm) for t, tm in zip(tokens, times)
            ]
            tokens_per_second = [tps for tps in tokens_per_second if tps is not None]

            if tokens_per_second:
                metrics_data["tokens_per_second"] = round(np.mean(tokens_per_second), 2)

        df = pd.DataFrame([metrics_data])
        st.dataframe(df)

    except Exception as e:
        st.error(f"Error fetching results for experiment {exp_id}: {str(e)}")


def _all_equal(lst: list) -> bool:
    """Checks if all elements in a list are equal."""
    return all(x == lst[0] for x in lst)


def _remove_commons_items(model_params: List[Dict], first: bool = True) -> List[Dict]:
    """
    Removes common items from a list of dictionaries.
    Handles nested dictionaries recursively.
    """
    if first:
        model_params = deepcopy(model_params)

    common_keys = set.intersection(*(set(d.keys()) for d in model_params))
    for k in common_keys:
        values = [d.get(k) for d in model_params]

        if _all_equal(values):
            for d in model_params:
                d.pop(k, None)
        elif all(isinstance(d.get(k), dict) for d in model_params):
            dicts = [d.get(k) for d in model_params]
            modified_dicts = _remove_commons_items(
                [d for d in dicts if isinstance(d, dict)], first=False
            )

            idx = 0
            for i, d in enumerate(model_params):
                if isinstance(d.get(k), dict):
                    if idx < len(modified_dicts):
                        d[k] = modified_dicts[idx]
                        idx += 1
        elif all(isinstance(d.get(k), list) for d in model_params):
            pass  # Handle lists if needed

    return model_params


def _rename_model_variants(experiments: List[Dict]) -> None:
    """
    Inplace adds a _name attribute to experiment if several model names are equal,
    to help distinguish them.
    """
    names = [exp["model"]["name"] for exp in experiments if exp.get("model")]
    if len(set(names)) == len(names):
        return

    names_data = []
    for i, exp in enumerate(experiments):
        if not exp.get("model"):
            continue

        name = exp["model"]["name"]
        _name = name
        suffix = ""
        match = re.search(r"__\d+$", name)
        if match:
            _name, suffix = name.rsplit("__", 1)

        names_data.append(
            {
                "pos": i,
                "name": name,
                "_name": _name,
                "suffix": suffix,
            }
        )

    model_names = defaultdict(list)
    for item in names_data:
        model_names[item["_name"]].append(item["pos"])

    for _name, ids in model_names.items():
        if len(ids) <= 1:
            continue

        model_params = [
            (experiments[i]["model"].get("sampling_params") or {})
            | (experiments[i]["model"].get("extra_params") or {})
            for i in ids
        ]

        model_diff_params = _remove_commons_items(model_params)

        for model in names_data:
            pos = next((x for x in ids if model["pos"] == x), None)
            if pos is None:
                continue

            variant = model_diff_params[ids.index(pos)]
            if variant:
                variant = json.dumps(variant, sort_keys=True)
                variant = variant.replace('"', "").replace(" ", "")
                experiments[pos]["_model"] = "#".join([_name, variant]) + model["suffix"]


def add_repeat_column(df: pd.DataFrame) -> pd.DataFrame:
    """Adds a 'repeat' column to the DataFrame based on experiment name pattern."""

    def check_repeat(name: str) -> bool:
        if pd.isna(name):
            return False
        return bool(re.search(r"__\d+$", str(name)))

    df['repeat'] = df['Experiment name'].apply(check_repeat)
    return df


def process_leaderboard_data(
    leaderboard_data: Dict,
    metric_name: str,
    metrics_list_for_decision: List[str],
    current_model_id: Optional[int] = None,
) -> Optional[pd.DataFrame]:
    """Processes leaderboard data to create a Pandas DataFrame.

    Args:
        leaderboard_data (Dict): Raw leaderboard data.
        metric_name (str): The primary metric to display.
        metrics_list_for_decision (List[str]): List of metrics for decision-making.
        current_model_id (Optional[int]): ID of the current production model.

    Returns:
        Optional[pd.DataFrame]: Processed leaderboard DataFrame, or None if no data.
    """
    experiments = []
    exp_mapping = {}

    for entry in leaderboard_data.get("entries", []):
        if current_model_id and entry["experiment_id"] == current_model_id:
            continue

        exp = {
            "model": {
                "name": entry["model_name"],
                "sampling_params": entry.get("sampling_param", {}),
                "extra_params": entry.get("extra_param", {}),
            }
        }
        experiments.append(exp)
        exp_mapping[entry["experiment_id"]] = exp

    _rename_model_variants(experiments)

    entries = []
    for entry in leaderboard_data.get("entries", []):
        if current_model_id and entry["experiment_id"] == current_model_id:
            continue

        exp = exp_mapping.get(entry["experiment_id"], {})
        model_name = entry["model_name"]
        renamed_model = exp.get("_model", model_name)

        params = {**entry.get("sampling_param", {}), **entry.get("extra_param", {})}
        parameters = json.dumps(params, sort_keys=True, ensure_ascii=False) if params else ""

        processed_entry = {
            "Experiment ID": entry["experiment_id"],
            "Experiment name": entry["experiment_name"],
            "Model": model_name,
            "Model_renamed": renamed_model,
            "Parameters": parameters,
            "Created at": entry["created_at"],
            "experiment_set_id": entry["experiment_set_id"],
            "experiment_set_name": entry["experiment_set_name"],
            f"{format_column_name(metric_name)} Score": entry["main_metric_score"],
        }

        processed_entry.update(
            {format_column_name(metric): score for metric, score in entry.get("other_metrics", {}).items()}
        )

        tokens_per_second = calculate_tokens_per_second(
            entry["other_metrics"].get("nb_tokens_completion"),
            entry["other_metrics"].get("generation_time"),
        )
        processed_entry["tokens_per_second"] = tokens_per_second

        entries.append(processed_entry)

    if not entries:
        return None

    df = pd.DataFrame(entries)
    df = add_repeat_column(df)

    score_column = f"{format_column_name(metric_name)} Score"

    # Separate repeat and non-repeat experiments
    df_repeat_false = df[df["repeat"] == False]
    df_repeat_false[f"{score_column}_mean"] = df_repeat_false[score_column]
    df_repeat_false['count'] = 1

    df_repeat_true = df[df["repeat"] == True]

    # Aggregate repeated experiments
    if not df_repeat_true.empty:
        first_columns = [
            "Model",
            "Model_renamed",
            "Parameters",
            "Created at",
            "experiment_set_id",
            "experiment_set_name",
        ]
        numeric_columns = df_repeat_true.select_dtypes(include=[np.number]).columns

        grouped = df_repeat_true.groupby("Model_renamed").agg(
            {
                **{col: "first" for col in first_columns},
                **{
                    col: ["mean", "std"] for col in numeric_columns if col not in first_columns
                }, 
            }
        )
        grouped['count'] = df_repeat_true.groupby("Model_renamed").size()

        result_repeat_true = pd.DataFrame()

        for col in first_columns:
            result_repeat_true[col] = grouped[col]

        result_repeat_true['count'] = grouped['count']  

        for column in numeric_columns:
            if column not in first_columns:
                mean = grouped[(column, "mean")].round(2)
                std = grouped[(column, "std")].round(2)
                result_repeat_true[f"{column}_mean"] = mean
<<<<<<< HEAD
                result_repeat_true[column] = mean.astype(str) + " ± " + std.astype(str)
=======
                result_repeat_true[column] = result_repeat_true.apply(
                    lambda row: f"{row[f'{column}_mean']:.2f}"
                    if row['count'] == 1
                    else f"{row[f'{column}_mean']:.2f} ± {std[row.name]:.2f}",  
                    axis=1
                )
>>>>>>> ad255c96

        result_repeat_true.reset_index(drop=True, inplace=True)
    else:
        result_repeat_true = pd.DataFrame()
<<<<<<< HEAD

    # Concatenate results 
    final_df = pd.concat([df_repeat_false, result_repeat_true], ignore_index=True)

=======
    # Concatenate results 
    final_df = pd.concat([df_repeat_false, result_repeat_true], ignore_index=True)

>>>>>>> ad255c96
    # Sort by metric
    sort_column = f"{score_column}_mean" if f"{score_column}_mean" in final_df.columns else score_column

    final_df.sort_values(sort_column, ascending=False, na_position="last", inplace=True)
    final_df.reset_index(drop=True, inplace=True)
    final_df["Rank"] = final_df.index + 1

    # Drop unnecessary columns
    columns_to_drop = (
        [col for col in final_df.columns if col.endswith("_mean")]
        + ["Experiment ID", "Experiment name", "Model_renamed", "experiment_set_name", "repeat"]
    )
    final_df.drop(columns=columns_to_drop, inplace=True, errors='ignore') # added errors='ignore'

    # Define column order
    fixed_columns = ["Rank", "Model", "Parameters", "Created at", score_column]
    col_decision = [col for col in final_df.columns if col in metrics_list_for_decision]
    other_columns = [col for col in final_df.columns if col not in fixed_columns + col_decision]
    column_order = fixed_columns + col_decision + other_columns

    return final_df[[col for col in column_order if col in final_df.columns]]


def display_dataset_and_metrics(product_info: dict, datasets: list[dict]) -> str:
    """Displays dataset information and product metrics side by side."""
    col1, col2 = st.columns(2)

    with col1:
        st.write("#### Dataset")
        dataset_info = product_info.get("dataset", {})
        st.write(f"**Name:** {dataset_info.get('name', 'N/A')}")

        product_dataset_name = dataset_info.get("name")
        default_metric = DEFAULT_METRIC

        if product_dataset_name and datasets:
            default_metric = next(
                (
                    dataset.get("default_metric", DEFAULT_METRIC)
                    for dataset in datasets
                    if dataset["name"] == product_dataset_name
                ),
                DEFAULT_METRIC,
            )

        st.write(f"**Default metric:** {default_metric}")

    with col2:
        st.write("#### Necessary metrics for decision")
        if "metrics" not in product_info or not product_info["metrics"]:
            st.info("No metrics available for this product")
        else:
            metrics_list = [metric.replace('_', ' ').capitalize() for metric in product_info["metrics"]]
            st.write(", ".join(metrics_list))

    return default_metric


def get_base_url() -> str:
    """Constructs the base URL for the Streamlit app."""
    base_url = st.get_option('server.baseUrlPath')
    return base_url if base_url else "/"


def create_experiment_set_link(experiment_set_id: Any, experiments_url: str) -> Optional[str]:
    """Creates a hyperlink to an experiment set if a valid ID is provided."""
    if pd.isna(experiment_set_id) or not experiment_set_id:
        return None
    try:
        return f"{experiments_url}{int(experiment_set_id)}"
    except (ValueError, TypeError):
        return None


def main() -> None:
    """Main function to run the Streamlit app."""
    st.title("Products Metrics Leaderboard")

    product_config = load_product_config()

    if not product_config.get("products"):
        st.warning("No products configured yet.")
        return

    product_tabs = st.tabs(
        [product_info["name"] for product_info in product_config["products"].values()]
    )

    for tab, product_info in zip(product_tabs, product_config["products"].values()):
        with tab:
            st.header(f"{product_info['name'].replace('_', ' ')}")

            datasets = fetch_datasets()
            default_metric = display_dataset_and_metrics(product_info, datasets)

            st.divider()

            # model in production
            if "production_model" in product_info:
                display_model_production(product_info["production_model"], default_metric)
            else:
                st.warning("No production model information available")

            # models tests in exp
            current_model_id = (
                product_info.get("production_model", {})
                .get("current", {})
                .get("id")
            )
            product_dataset_name = product_info.get("dataset", {}).get("name")
            metrics_list_for_decision = [metric for metric in product_info["metrics"]]

            leaderboard_data = fetch_leaderboard(default_metric, product_dataset_name)
            df_leaderboard = process_leaderboard_data(
                leaderboard_data, default_metric, metrics_list_for_decision, current_model_id
            )

            if df_leaderboard is not None:
                base_url = get_base_url()
                experiments_url = f"{base_url}experiments_set?expset="

                df_leaderboard["Experiment Set Link"] = df_leaderboard["experiment_set_id"].apply(
                    lambda x: create_experiment_set_link(x, experiments_url)
                )
                df_leaderboard.drop(columns="experiment_set_id", inplace=True)

                st.write("#### Leaderboard")
                st.data_editor(
                    df_leaderboard,
                    use_container_width=True,
                    hide_index=True,
                    column_config={
                        "Experiment Set Link": st.column_config.LinkColumn(
                            "Experiment Set Link"
                        )
                    },
                )
            else:
                st.write("No data available for the leaderboard.")


main()<|MERGE_RESOLUTION|>--- conflicted
+++ resolved
@@ -357,30 +357,19 @@
                 mean = grouped[(column, "mean")].round(2)
                 std = grouped[(column, "std")].round(2)
                 result_repeat_true[f"{column}_mean"] = mean
-<<<<<<< HEAD
-                result_repeat_true[column] = mean.astype(str) + " ± " + std.astype(str)
-=======
                 result_repeat_true[column] = result_repeat_true.apply(
                     lambda row: f"{row[f'{column}_mean']:.2f}"
                     if row['count'] == 1
                     else f"{row[f'{column}_mean']:.2f} ± {std[row.name]:.2f}",  
                     axis=1
                 )
->>>>>>> ad255c96
 
         result_repeat_true.reset_index(drop=True, inplace=True)
     else:
         result_repeat_true = pd.DataFrame()
-<<<<<<< HEAD
-
     # Concatenate results 
     final_df = pd.concat([df_repeat_false, result_repeat_true], ignore_index=True)
 
-=======
-    # Concatenate results 
-    final_df = pd.concat([df_repeat_false, result_repeat_true], ignore_index=True)
-
->>>>>>> ad255c96
     # Sort by metric
     sort_column = f"{score_column}_mean" if f"{score_column}_mean" in final_df.columns else score_column
 
